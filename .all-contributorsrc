--- conflicted
+++ resolved
@@ -36,21 +36,21 @@
       ]
     },
     {
-<<<<<<< HEAD
       "login": "PayneJoe",
       "name": "PayneJoe",
       "avatar_url": "https://avatars.githubusercontent.com/u/6851723?v=4",
       "profile": "https://github.com/PayneJoe",
       "contributions": [
         "code"
-=======
+      ]
+    },
+    {
       "login": "januszgrze",
       "name": "janusz",
       "avatar_url": "https://avatars.githubusercontent.com/u/82240624?v=4",
       "profile": "https://github.com/januszgrze",
       "contributions": [
         "review"
->>>>>>> 87480dc2
       ]
     }
   ]
